language: python
python:
  - '3.9'
  - '3.8'
  - '3.7'
  - '3.6'
  - '3.5'

install:
  - pip install setuptools tox pytest-cov

script:
  - ./run_tests.sh

after_success:
  - "bash <(curl -s https://codecov.io/bash)"

jobs:
  include:
  - stage: build-docs
    install: pip install setuptools pdoc3 wrapt fire prettytable
    script:
      - pdoc3 -o docs --template-dir pdoc_tpl --html pyzkaccess
    after_success: true  # https://travis-ci.community/t/does-skipping-everything-else-in-a-job-skip-deploy/6461/2
    deploy:
      provider: pages:git
      edge: true
      token: $GITHUB_TOKEN
      keep_history: true
      local_dir: docs
      target_branch: gh-pages
      on:
        branch: master
  - stage: deploy
    script: skip
<<<<<<< HEAD
=======
    after_success: true  # https://travis-ci.community/t/does-skipping-everything-else-in-a-job-skip-deploy/6461/2
>>>>>>> c82670df
    deploy:
      provider: pypi
      edge: true
      username: "__token__"
      password: $PYPI_TOKEN
      on:
        tags: true
        branch: master<|MERGE_RESOLUTION|>--- conflicted
+++ resolved
@@ -33,10 +33,7 @@
         branch: master
   - stage: deploy
     script: skip
-<<<<<<< HEAD
-=======
     after_success: true  # https://travis-ci.community/t/does-skipping-everything-else-in-a-job-skip-deploy/6461/2
->>>>>>> c82670df
     deploy:
       provider: pypi
       edge: true
